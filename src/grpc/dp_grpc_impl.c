--- conflicted
+++ resolved
@@ -147,19 +147,11 @@
 
 static int dp_process_add_lb_target(struct dp_grpc_responder *responder)
 {
-<<<<<<< HEAD
 	struct dp_lb_target *request = &responder->request.add_lbtrgt;
 
 	if (request->ip_type == RTE_ETHER_TYPE_IPV6)
-		return dp_set_lb_back_ip(request->lb_id, request->addr6, sizeof(request->addr6));
+		return dp_add_lb_back_ip(request->lb_id, request->addr6, sizeof(request->addr6));
 	else
-=======
-	if (req->add_lb_vip.ip_type == RTE_ETHER_TYPE_IPV6) {
-		return dp_add_lb_back_ip((void *)req->add_lb_vip.lb_id,
-								 (uint8_t *)req->add_lb_vip.back.back_addr6,
-								 sizeof(req->add_lb_vip.back.back_addr6));
-	} else {
->>>>>>> 37089644
 		return DP_GRPC_ERR_BAD_IPVER;
 }
 
@@ -378,15 +370,9 @@
 	if (DP_FAILED(port_id))
 		return DP_GRPC_ERR_NO_VM;
 
-<<<<<<< HEAD
-=======
-	vnf_val.alias_pfx.ip = ntohl(req->add_pfx.pfx_ip.pfx_addr);
-	vnf_val.alias_pfx.length = req->add_pfx.pfx_length;
-
 	if (!DP_FAILED(dp_get_vnf_entry(&vnf_val, DP_VNF_TYPE_LB_ALIAS_PFX, port_id)))
 		return DP_GRPC_ERR_ALREADY_EXISTS;
 
->>>>>>> 37089644
 	if (DP_FAILED(dp_insert_vnf_entry(&vnf_val, DP_VNF_TYPE_LB_ALIAS_PFX, dp_get_vm_vni(port_id), port_id, ul_addr6)))
 		return DP_GRPC_ERR_VNF_INSERT;
 
@@ -408,14 +394,7 @@
 	if (DP_FAILED(port_id))
 		return DP_GRPC_ERR_NO_VM;
 
-<<<<<<< HEAD
-	dp_remove_vnf_entry(&vnf_val, DP_VNF_TYPE_LB_ALIAS_PFX, port_id);
-	return DP_GRPC_OK;
-=======
-	vnf_val.alias_pfx.ip = ntohl(req->add_pfx.pfx_ip.pfx_addr);
-	vnf_val.alias_pfx.length = req->add_pfx.pfx_length;
 	return dp_remove_vnf_entry(&vnf_val, DP_VNF_TYPE_LB_ALIAS_PFX, port_id);
->>>>>>> 37089644
 }
 
 static int dp_process_add_prefix(struct dp_grpc_responder *responder)
@@ -460,16 +439,11 @@
 	struct dp_prefix *request = &responder->request.del_pfx;
 
 	int port_id;
-<<<<<<< HEAD
 	struct dp_vnf_value vnf_val = {
 		.alias_pfx.ip = ntohl(request->addr),
 		.alias_pfx.length = request->length,
 	};
-	int ret = DP_GRPC_OK;
-=======
-	struct dp_vnf_value vnf_val = {0};
 	int ret, ret2;
->>>>>>> 37089644
 
 	port_id = dp_get_portid_with_vm_handle(request->iface_id);
 	if (DP_FAILED(port_id))
@@ -483,15 +457,8 @@
 	} else
 		return DP_GRPC_ERR_BAD_IPVER;
 
-<<<<<<< HEAD
-	dp_remove_vnf_entry(&vnf_val, DP_VNF_TYPE_ALIAS_PFX, port_id);
-	return ret;
-=======
-	vnf_val.alias_pfx.ip = ntohl(req->add_pfx.pfx_ip.pfx_addr);
-	vnf_val.alias_pfx.length = req->add_pfx.pfx_length;
 	ret2 = dp_remove_vnf_entry(&vnf_val, DP_VNF_TYPE_ALIAS_PFX, port_id);
 	return DP_FAILED(ret) ? ret : ret2;
->>>>>>> 37089644
 }
 
 static int dp_process_add_interface(struct dp_grpc_responder *responder)
