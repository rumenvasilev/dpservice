#include "dp_flow.h"

#include <rte_icmp.h>

#include "dp_error.h"
#include "dp_log.h"
#include "dp_lpm.h"
#include "dp_nat.h"
#include "dp_refcount.h"
#include "node_api.h"
#include "rte_flow/dp_rte_flow.h"
#include "dp_timers.h"
#include "dp_error.h"

#include "rte_flow/dp_rte_flow_traffic_forward.h"

#define DP_FLOW_LOG_KEY(MSG, KEY) do { \
	if (rte_log_get_level(RTE_LOGTYPE_DPSERVICE) >= RTE_LOG_DEBUG) \
		dp_log_flow_key_info((MSG), (KEY)); \
} while (0)

static struct rte_hash *ipv4_flow_tbl = NULL;
static bool offload_mode_enabled = 0;

static void dp_log_flow_key_info(const char *msg, struct flow_key *key)
{
	uint32_t hash_value = dp_get_conntrack_flow_hash_value(key);
	const char *protocol;

	if (key->proto == IPPROTO_TCP)
		protocol = "tcp";
	else if (key->proto == IPPROTO_UDP)
		protocol = "udp";
	else if (key->proto == IPPROTO_ICMP)
		protocol = "icmp";
	else
		protocol = "unknown";

	DPS_LOG_DEBUG("%s: %u, %s, src_ip: " DP_IPV4_PRINT_FMT ", dst_ip: " DP_IPV4_PRINT_FMT ", src_port: %d, port_dst: %d",
		msg, hash_value, protocol,
		DP_IPV4_PRINT_BYTES(ntohl(key->ip_src)), DP_IPV4_PRINT_BYTES(ntohl(key->ip_dst)),
		key->src.port_src, key->port_dst);
}

int dp_flow_init(int socket_id)
{
	ipv4_flow_tbl = dp_create_jhash_table(FLOW_MAX, sizeof(struct flow_key),
										  "ipv4_flow_table", socket_id);
	if (!ipv4_flow_tbl)
		return DP_ERROR;

	offload_mode_enabled = dp_conf_is_offload_enabled();

	return DP_OK;
}

void dp_flow_free()
{
	dp_free_jhash_table(ipv4_flow_tbl);
}

static int dp_build_icmp_flow_key(struct dp_flow *df_ptr, struct flow_key *key /* out */, struct rte_mbuf *m /* in */)
{
	struct dp_icmp_err_ip_info icmp_err_ip_info = {0};

	if (df_ptr->l4_info.icmp_field.icmp_type == RTE_IP_ICMP_ECHO_REPLY || df_ptr->l4_info.icmp_field.icmp_type == RTE_IP_ICMP_ECHO_REQUEST) {
		key->port_dst = ntohs(df_ptr->l4_info.icmp_field.icmp_identifier);
		key->src.type_src = df_ptr->l4_info.icmp_field.icmp_type;
		return DP_OK;
	}

	if (df_ptr->l4_info.icmp_field.icmp_type == DP_IP_ICMP_TYPE_ERROR) {

		if (df_ptr->l4_info.icmp_field.icmp_code != DP_IP_ICMP_CODE_DST_PROTO_UNREACHABLE
			&& df_ptr->l4_info.icmp_field.icmp_code != DP_IP_ICMP_CODE_DST_PORT_UNREACHABLE
			&& df_ptr->l4_info.icmp_field.icmp_code != DP_IP_ICMP_CODE_FRAGMENT_NEEDED
		) {
			DPS_LOG_DEBUG("received an ICMP error message with unsupported error code %d, src_ip: " DP_IPV4_PRINT_FMT ", dst_ip: " DP_IPV4_PRINT_FMT,
						  df_ptr->l4_info.icmp_field.icmp_code,
						  DP_IPV4_PRINT_BYTES(df_ptr->src.src_addr), DP_IPV4_PRINT_BYTES(df_ptr->dst.dst_addr));
			return DP_ERROR;
		}

		dp_get_icmp_err_ip_hdr(m, &icmp_err_ip_info);

		if (!icmp_err_ip_info.err_ipv4_hdr || !icmp_err_ip_info.l4_src_port || !icmp_err_ip_info.l4_dst_port) {
			DPS_LOG_WARNING("failed to extract attached ip header in icmp error message during icmp flow key building");
			return DP_ERROR;
		}

		key->ip_dst = ntohl(icmp_err_ip_info.err_ipv4_hdr->src_addr);
		key->ip_src = ntohl(icmp_err_ip_info.err_ipv4_hdr->dst_addr);

		key->proto = icmp_err_ip_info.err_ipv4_hdr->next_proto_id;

		key->port_dst = ntohs(icmp_err_ip_info.l4_src_port);
		key->src.port_src = ntohs(icmp_err_ip_info.l4_dst_port);

		return DP_OK;
	}

	DPS_LOG_DEBUG("received an ICMP error message with unsupported type %d, src_ip: " DP_IPV4_PRINT_FMT ", dst_ip: " DP_IPV4_PRINT_FMT,
				  df_ptr->l4_info.icmp_field.icmp_type,
				  DP_IPV4_PRINT_BYTES(df_ptr->src.src_addr), DP_IPV4_PRINT_BYTES(df_ptr->dst.dst_addr));
	return DP_ERROR;
}

int dp_build_flow_key(struct flow_key *key /* out */, struct rte_mbuf *m /* in */)
{
	struct dp_flow *df_ptr = get_dp_flow_ptr(m);
	int ret = DP_OK;

	key->ip_dst = ntohl(df_ptr->dst.dst_addr);
	key->ip_src = ntohl(df_ptr->src.src_addr);

	key->proto = df_ptr->l4_type;

	if (df_ptr->flags.flow_type == DP_FLOW_TYPE_INCOMING)
		key->vni = df_ptr->tun_info.dst_vni;
	else
		key->vni = dp_get_vm_vni(m->port);

	switch (df_ptr->l4_type) {
	case IPPROTO_TCP:
		key->port_dst = ntohs(df_ptr->l4_info.trans_port.dst_port);
		key->src.port_src = ntohs(df_ptr->l4_info.trans_port.src_port);
		break;
	case IPPROTO_UDP:
		key->port_dst = ntohs(df_ptr->l4_info.trans_port.dst_port);
		key->src.port_src = ntohs(df_ptr->l4_info.trans_port.src_port);
		break;
	case IPPROTO_ICMP:
		ret = dp_build_icmp_flow_key(df_ptr, key, m);
		break;
	default:
		key->port_dst = 0;
		key->src.port_src = 0;
		break;
	}

	return ret;
}

void dp_invert_flow_key(struct flow_key *key /* in / out */)
{
	uint32_t ip_tmp;
	uint16_t port_tmp;

	ip_tmp = key->ip_src;
	key->ip_src = key->ip_dst;
	key->ip_dst = ip_tmp;
	if ((key->proto == IPPROTO_TCP) || (key->proto == IPPROTO_UDP)) {
		port_tmp = key->src.port_src;
		key->src.port_src = key->port_dst;
		key->port_dst = port_tmp;
	} else if (key->proto == IPPROTO_ICMP) {
		if (key->src.type_src == RTE_IP_ICMP_ECHO_REPLY)
			key->src.type_src = RTE_IP_ICMP_ECHO_REQUEST;
		if (key->src.type_src == RTE_IP_ICMP_ECHO_REQUEST)
			key->src.type_src = RTE_IP_ICMP_ECHO_REPLY;
	}
}

int dp_add_flow(struct flow_key *key)
{
	int ret = rte_hash_add_key(ipv4_flow_tbl, key);

	if (DP_FAILED(ret)) {
		DPS_LOG_ERR("Cannot add key to flow table %s", dp_strerror(ret));
		return ret;
	}

	DP_FLOW_LOG_KEY("Successfully added a hash key", key);
	return DP_OK;
}

void dp_delete_flow_key(struct flow_key *key)
{
	int ret = rte_hash_del_key(ipv4_flow_tbl, key);
	
	if (DP_FAILED(ret)) {
		if (ret == -ENOENT)
			DP_FLOW_LOG_KEY("Attempt to delete a non-existing hash key", key);
		else
			DPS_LOG_ERR("Cannot delete key from flow table %s", dp_strerror(ret));
		return;
	}

	DP_FLOW_LOG_KEY("Successfully deleted an existing hash key", key);
}

int dp_add_flow_data(struct flow_key *key, void *data)
{
	int ret = rte_hash_add_key_data(ipv4_flow_tbl, key, data);

	if (DP_FAILED(ret)) {
		DPS_LOG_ERR("Cannot add data to flow table %s", dp_strerror(ret));
		return ret;
	}
	return DP_OK;
}

int dp_get_flow_data(struct flow_key *key, void **data)
{
	int result = rte_hash_lookup_data(ipv4_flow_tbl, key, data);

	if (DP_FAILED(result))
		*data = NULL;

	return result;
}

bool dp_are_flows_identical(struct flow_key *key1, struct flow_key *key2)
{
	return key1->proto == key2->proto
		&& key1->ip_src == key2->ip_src
		&& key1->ip_dst == key2->ip_dst
		&& key1->port_dst == key2->port_dst
		&& key1->src.port_src == key2->src.port_src;
}

void dp_free_flow(struct dp_ref *ref)
{
	struct flow_value *cntrack = container_of(ref, struct flow_value, ref_count);

	dp_free_network_nat_port(cntrack);
	dp_delete_flow_key(&cntrack->flow_key[cntrack->dir]);
	dp_delete_flow_key(&cntrack->flow_key[!cntrack->dir]);

	rte_free(cntrack);
}

void dp_free_network_nat_port(struct flow_value *cntrack)
{
	int ret;

	if (cntrack->nat_info.nat_type == DP_FLOW_NAT_TYPE_NETWORK_LOCAL) {
		ret = dp_remove_network_snat_port(cntrack);
		if (DP_FAILED(ret))
			DPS_LOG_ERR("failed to remove an allocated network NAT port: " DP_IPV4_PRINT_FMT "::%d %s",
						DP_IPV4_PRINT_BYTES(htonl(cntrack->flow_key[DP_FLOW_DIR_REPLY].ip_dst)),
						cntrack->flow_key[DP_FLOW_DIR_REPLY].port_dst, dp_strerror(ret));
	}
}

int dp_destroy_rte_action_handle(uint16_t port_id, struct rte_flow_action_handle *handle, struct rte_flow_error *error)
{
	int ret;

	memset(error, 0, sizeof(struct rte_flow_error));
	ret = rte_flow_action_handle_destroy(port_id, handle, error);
	if (DP_FAILED(ret)) {
		DPS_LOG_WARNING("failed to destroy a flow action handle, error code:%d, reason %s", ret,
								error->message ? error->message : "(no stated reason)");
		return DP_ERROR;
	}
	return DP_OK;
}

void dp_process_aged_flows(int port_id)
{
	int nb_context, total = 0, idx;
	struct flow_age_ctx *agectx = NULL;
	struct rte_flow_error error;
	void **contexts;
	int ret;

	total = rte_flow_get_aged_flows(port_id, NULL, 0, &error);

	if (total <= 0)
		return;

	contexts = rte_zmalloc("aged_ctx", sizeof(void *) * total,
			       RTE_CACHE_LINE_SIZE);
	if (contexts == NULL)
		return;

	nb_context = rte_flow_get_aged_flows(port_id, contexts,
					     total, &error);
	if (nb_context != total)
		goto free;

	for (idx = 0; idx < nb_context; idx++) {
		agectx = (struct flow_age_ctx *)contexts[idx];
		if (!agectx)
			continue;

		if (agectx->handle) {

			if (DP_FAILED(dp_destroy_rte_action_handle(port_id, agectx->handle, &error)))
				DPS_LOG_ERR("failed to remove a indirect action from port %d", port_id);

			agectx->handle = NULL;

		}

		if (agectx->rte_flow) {

			rte_flow_destroy(port_id, agectx->rte_flow, &error);

			DPS_LOG_DEBUG("Removed an aged rte flow due to timeout, agectx: rteflow %p\n flowval: flow_ref_cnt %d  rte_flow inserted on port %d \n",
									(void *)agectx->rte_flow, rte_atomic32_read(&(agectx->cntrack->ref_count.refcount)), port_id);
			agectx->rte_flow = NULL;
			ret = dp_del_rte_age_ctx(agectx->cntrack, agectx);
			if (DP_FAILED(ret))
				DPS_LOG_ERR("failed to remove age ctx from its associated cntrack obj");

			dp_ref_dec(&agectx->cntrack->ref_count);

			rte_free(agectx);
		}
	}

free:
	rte_free(contexts);
}

static __rte_always_inline int dp_rte_flow_query_and_remove(struct flow_key *flow_key, struct flow_value *flow_val)
{
	uint8_t age_ctx_index;
	struct flow_age_ctx *curr_age_ctx;
	struct rte_flow_error error;
	struct rte_flow_query_age age_query;
	int ret;


	if (flow_key->proto == IPPROTO_TCP) {

		for (age_ctx_index = 0; age_ctx_index < DP_FLOW_VAL_MAX_AGE_STORE; age_ctx_index++) {
			curr_age_ctx = flow_val->rte_age_ctxs[age_ctx_index];
			if (curr_age_ctx && curr_age_ctx->handle) {

				memset(&error, 0, sizeof(error));
				memset(&age_query, 0, sizeof(age_query));

				ret = rte_flow_action_handle_query(curr_age_ctx->port_id, curr_age_ctx->handle, &age_query, &error);

				if (DP_FAILED(ret)) {
					DPS_LOG_ERR("failed to query tcp flow's age action due to code: %d, with error msg: %s", ret,
									error.message ? error.message : "(no stated reason)");
					return DP_ERROR;
				}

				// delete this rule regardless if it has expired in hw or not (age_query.aged)
				if (age_query.sec_since_last_hit >= flow_val->timeout_value) {

					if (DP_FAILED(dp_destroy_rte_action_handle(curr_age_ctx->port_id, curr_age_ctx->handle, &error))) {
						DPS_LOG_ERR("failed to remove a indirect action from port %d", curr_age_ctx->port_id);
						return DP_ERROR;
					}

					curr_age_ctx->handle =  NULL;
					DPS_LOG_DEBUG("Remove an aged rte flow from sw table via query \n				\
									gectx: rteflow %p\n flowval: flow_ref_cnt %d  rte_flow inserted on port %d \n",
									(void *)curr_age_ctx->rte_flow, rte_atomic32_read(&(curr_age_ctx->cntrack->ref_count.refcount)),
									curr_age_ctx->port_id);

					rte_flow_destroy(curr_age_ctx->port_id, curr_age_ctx->rte_flow, &error);
					curr_age_ctx->rte_flow = NULL;

					ret = dp_del_rte_age_ctx(flow_val, curr_age_ctx);
					if (DP_FAILED(ret)) {
						DPS_LOG_ERR("failed to remove age ctx from its associated cntrack obj");
						return DP_ERROR;
					}

					dp_ref_dec(&(flow_val->ref_count));

					rte_free(curr_age_ctx);
				}
			}
		}
	}
	return DP_OK;

}

void dp_process_aged_flows_non_offload(void)
{
	struct flow_value *flow_val = NULL;
	const void *next_key;
	uint32_t iter = 0;
	uint64_t current_timestamp = rte_rdtsc();
	uint64_t timer_hz = rte_get_timer_hz();
	int	ret;

	while (rte_hash_iterate(ipv4_flow_tbl, &next_key, (void **)&flow_val, &iter) >= 0) {
		// NOTE: possible optimization in moving a runtime constant 'timer_hz *' into 'timeout_value' directly
		// But it would require enlarging the flow_val member, thus this needs performance analysis first
		if (offload_mode_enabled) {
			ret = dp_rte_flow_query_and_remove((struct flow_key *)next_key, flow_val);
			if (DP_FAILED(ret))
				DPS_LOG_ERR("failed to query and remove rte flows");
		}

		if (unlikely((current_timestamp - flow_val->timestamp) > timer_hz * flow_val->timeout_value) && (!flow_val->aged)) {
			flow_val->aged = 1;
			dp_ref_dec(&flow_val->ref_count);
		}
	}
}

hash_sig_t dp_get_conntrack_flow_hash_value(struct flow_key *key)
{
	//It is not necessary to first test if this key exists, since for now, this function
	// is always called after either a flow is checked or added in the firewall node.
	return rte_hash_hash(ipv4_flow_tbl, key);
<<<<<<< HEAD
}
=======

}

int dp_add_rte_age_ctx(struct flow_value *cntrack, struct flow_age_ctx *ctx)
{
	uint8_t index;

	for (index = 0; index < DP_FLOW_VAL_MAX_AGE_STORE; index++) {
		if (!cntrack->rte_age_ctxs[index]) {
			cntrack->rte_age_ctxs[index] = ctx;
			ctx->ref_index_in_cntrack = index;
			break;
		}
	}

	if (index >= DP_FLOW_VAL_MAX_AGE_STORE) {
		DPS_LOG_ERR("try to add age ctx to cntrack storage but exceed its capacity");
		return DP_ERROR;
	}

	return DP_OK;
}

int dp_del_rte_age_ctx(struct flow_value *cntrack, struct flow_age_ctx *ctx)
{
	if (ctx->ref_index_in_cntrack >= DP_FLOW_VAL_MAX_AGE_STORE) {
		DPS_LOG_ERR("try to delete age ctx from cntrack storage but it is not a valid index");
		return DP_ERROR;
	}

	cntrack->rte_age_ctxs[ctx->ref_index_in_cntrack] = NULL;
	return DP_OK;
}
>>>>>>> 998acbcf
<|MERGE_RESOLUTION|>--- conflicted
+++ resolved
@@ -405,10 +405,6 @@
 	//It is not necessary to first test if this key exists, since for now, this function
 	// is always called after either a flow is checked or added in the firewall node.
 	return rte_hash_hash(ipv4_flow_tbl, key);
-<<<<<<< HEAD
-}
-=======
-
 }
 
 int dp_add_rte_age_ctx(struct flow_value *cntrack, struct flow_age_ctx *ctx)
@@ -441,4 +437,3 @@
 	cntrack->rte_age_ctxs[ctx->ref_index_in_cntrack] = NULL;
 	return DP_OK;
 }
->>>>>>> 998acbcf
