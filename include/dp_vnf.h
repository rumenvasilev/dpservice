#ifndef __INCLUDE_DP_VNF_H__
#define __INCLUDE_DP_VNF_H__

#include <rte_hash.h>
#include <rte_jhash.h>
#include <rte_flow.h>
#include "grpc/dp_grpc_responder.h"

#ifdef __cplusplus
extern "C" {
#endif

#define DP_VNF_MAX_TABLE_SIZE 1000

enum vnf_type {
	DP_VNF_TYPE_UNDEFINED,
	DP_VNF_TYPE_LB_ALIAS_PFX,
	DP_VNF_TYPE_ALIAS_PFX,
	DP_VNF_TYPE_LB,
	DP_VNF_TYPE_VIP,
	DP_VNF_TYPE_NAT,
	DP_VNF_TYPE_INTERFACE_IP,
};

struct dp_vnf_alias {
	uint32_t	ip;
	uint16_t	length;
};

struct dp_vnf_value {
	enum vnf_type		v_type;
	uint32_t			vni;
	uint16_t			portid;
	struct dp_vnf_alias	alias_pfx;
};

int dp_vnf_init(int socket_id);
void dp_vnf_free();
int dp_set_vnf_value(void *key, struct dp_vnf_value *val);
struct dp_vnf_value *dp_get_vnf_value_with_key(void *key);
int dp_get_portid_with_vnf_key(void *key, enum vnf_type v_type);
int dp_del_vnf_with_vnf_key(void *key);
int dp_del_vnf_with_value(struct dp_vnf_value *val);
<<<<<<< HEAD
int dp_list_vnf_alias_routes(uint16_t portid, enum vnf_type v_type, struct dp_grpc_responder *responder);
=======
int dp_find_vnf_with_value(struct dp_vnf_value *val);
void dp_list_vnf_alias_routes(struct rte_mbuf *m, uint16_t portid,
								enum vnf_type v_type, struct rte_mbuf *rep_arr[]);
>>>>>>> 37089644

#ifdef __cplusplus
}
#endif
#endif<|MERGE_RESOLUTION|>--- conflicted
+++ resolved
@@ -41,13 +41,8 @@
 int dp_get_portid_with_vnf_key(void *key, enum vnf_type v_type);
 int dp_del_vnf_with_vnf_key(void *key);
 int dp_del_vnf_with_value(struct dp_vnf_value *val);
-<<<<<<< HEAD
+int dp_find_vnf_with_value(struct dp_vnf_value *val);
 int dp_list_vnf_alias_routes(uint16_t portid, enum vnf_type v_type, struct dp_grpc_responder *responder);
-=======
-int dp_find_vnf_with_value(struct dp_vnf_value *val);
-void dp_list_vnf_alias_routes(struct rte_mbuf *m, uint16_t portid,
-								enum vnf_type v_type, struct rte_mbuf *rep_arr[]);
->>>>>>> 37089644
 
 #ifdef __cplusplus
 }
